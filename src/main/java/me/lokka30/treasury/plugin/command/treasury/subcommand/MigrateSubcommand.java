--- conflicted
+++ resolved
@@ -12,7 +12,6 @@
 
 package me.lokka30.treasury.plugin.command.treasury.subcommand;
 
-<<<<<<< HEAD
 import me.lokka30.microlib.maths.QuickTimer;
 import me.lokka30.microlib.messaging.MultiMessage;
 import me.lokka30.treasury.api.economy.EconomyProvider;
@@ -21,22 +20,22 @@
 import me.lokka30.treasury.api.economy.currency.Currency;
 import me.lokka30.treasury.api.economy.response.EconomyException;
 import me.lokka30.treasury.api.economy.response.EconomySubscriber;
-=======
->>>>>>> aabf8ea2
 import me.lokka30.treasury.plugin.Treasury;
 import me.lokka30.treasury.plugin.command.Subcommand;
+import me.lokka30.treasury.plugin.debug.DebugCategory;
+import me.lokka30.treasury.plugin.misc.Utils;
 import org.bukkit.command.CommandSender;
+import org.bukkit.plugin.RegisteredServiceProvider;
 import org.jetbrains.annotations.NotNull;
 
-<<<<<<< HEAD
 import java.util.concurrent.CompletableFuture;
+import java.util.concurrent.ConcurrentHashMap;
+import java.util.concurrent.ConcurrentLinkedQueue;
 import java.util.concurrent.Phaser;
 import java.util.concurrent.atomic.AtomicInteger;
 import java.util.stream.Collectors;
 import java.util.*;
 
-=======
->>>>>>> aabf8ea2
 public class MigrateSubcommand implements Subcommand {
 
     /*
@@ -51,9 +50,6 @@
 
     @Override
     public void run(@NotNull CommandSender sender, @NotNull String label, @NotNull String[] args) {
-        sender.sendMessage("Temporarily disabled");
-
-        /*
         final boolean debugEnabled = main.debugHandler.isCategoryEnabled(DebugCategory.MIGRATE_SUBCOMMAND);
 
         if(!Utils.checkPermissionForCommand(main, sender, "treasury.command.treasury.migrate")) return;
@@ -128,80 +124,7 @@
                 new MultiMessage.Placeholder("prefix", main.messagesCfg.getConfig().getString("common.prefix"), true)
         ));
 
-        final QuickTimer timer = new QuickTimer();
-
-        AtomicInteger playerAccountsProcessed = new AtomicInteger();
-        AtomicInteger bankAccountsProcessed = new AtomicInteger();
-
-        Map<Currency, Currency> migratedCurrencies = new HashMap<>();
-        Collection<String> nonMigratedCurrencies = new ArrayList<>();
-        for (UUID uuid : from.getCurrencyIds()) {
-            Currency fromCurrency = from.getCurrency(uuid);
-
-            if (fromCurrency == null) {
-                // Shouldn't be possible unless from implementation is severely broken.
-                if (debugEnabled) {
-                    main.debugHandler.log(DebugCategory.MIGRATE_SUBCOMMAND, "Unable to locate reported currency with ID '&b" + uuid + "&7'.");
-                }
-                continue;
-            }
-
-            Currency toCurrency = to.getCurrency(fromCurrency.getCurrencyName());
-
-            if (toCurrency == null) {
-                if(debugEnabled) {
-                    main.debugHandler.log(DebugCategory.MIGRATE_SUBCOMMAND, "Currency of ID '&b" + fromCurrency.getCurrencyName() + "&7' will not be migrated.");
-                }
-            } else {
-                migratedCurrencies.put(fromCurrency, toCurrency);
-                if(debugEnabled) {
-                    main.debugHandler.log(DebugCategory.MIGRATE_SUBCOMMAND, "Currency of ID '&b" + fromCurrency.getCurrencyName() + "&7' will be migrated.");
-                }
-            }
-        }
-
-<<<<<<< HEAD
-        if (migratedCurrencies.isEmpty()) {
-            // Nothing to migrate. Maybe a special message?
-            new MultiMessage(main.messagesCfg.getConfig().getStringList("commands.treasury.subcommands.migrate.finished-migration"), Arrays.asList(
-                    new MultiMessage.Placeholder("prefix", main.messagesCfg.getConfig().getString("common.prefix"), true),
-                    new MultiMessage.Placeholder("time", timer.getTimer() + "", false),
-                    new MultiMessage.Placeholder("player-accounts", playerAccountsProcessed.toString(), false),
-                    new MultiMessage.Placeholder("bank-accounts", bankAccountsProcessed.toString(), false),
-                    new MultiMessage.Placeholder("migrated-currencies", Utils.formatListMessage(main, migratedCurrencies.keySet().stream().map(Currency::getCurrencyName).collect(Collectors.toList())), false),
-                    new MultiMessage.Placeholder("non-migrated-currencies", Utils.formatListMessage(main, nonMigratedCurrencies), false)
-            )).send(sender);
-            return;
-        }
-
         /* TODO Migrate bank accounts similarly
-=======
-         */
-
-        /* Migrate player accounts */
-        /*
-        for(UUID uuid : from.getPlayerAccountIds()) {
-            if(debugEnabled) main.debugHandler.log(DebugCategory.MIGRATE_SUBCOMMAND, "Migrating player account of UUID '&b" + uuid + "&7'.");
-
-            if(!to.hasPlayerAccount(uuid)) {
-                to.createPlayerAccount(uuid);
-            }
-
-            for(String currencyId : migratedCurrencies.keySet()) {
-                final double balance = Utils.ensureAtLeastZero(from.getPlayerAccount(uuid).get().getBalance(null, Objects.requireNonNull(from.getCurrency(currencyId))));
-
-                from.getPlayerAccount(uuid).get().withdrawBalance(balance, null, Objects.requireNonNull(from.getCurrency(currencyId)));
-                to.getPlayerAccount(uuid).get().depositBalance(balance, null, Objects.requireNonNull(to.getCurrency(currencyId)));
-            }
-
-            playerAccountsProcessed++;
-        }
-
-         */
-
-        /* Migrate bank accounts */
-        /*
->>>>>>> aabf8ea2
         if(from.hasBankAccountSupport() && to.hasBankAccountSupport()) {
             for(UUID uuid : from.getBankAccountIds()) {
                 if(debugEnabled) main.debugHandler.log(DebugCategory.MIGRATE_SUBCOMMAND, "Migrating bank account of UUID '&b" + uuid + "&7'.");
@@ -229,25 +152,111 @@
             }
         } */
 
-        EconomyProvider finalFrom = from;
-        EconomyProvider finalTo = to;
+        final QuickTimer timer = new QuickTimer();
+        final EconomyProvider finalFrom = from;
+        final EconomyProvider finalTo = to;
 
         main.getServer().getScheduler().runTaskAsynchronously(main, () -> {
+
+            AtomicInteger playerAccountsProcessed = new AtomicInteger();
+            AtomicInteger bankAccountsProcessed = new AtomicInteger();
+
+            Map<Currency, Currency> migratedCurrencies = new ConcurrentHashMap<>();
+            Collection<String> nonMigratedCurrencies = new ConcurrentLinkedQueue<>();
+
+            // Block until currencies have been populated.
+            establishCurrencies(migratedCurrencies, nonMigratedCurrencies, finalFrom, finalTo, debugEnabled);
+
+            if (migratedCurrencies.isEmpty()) {
+                // Nothing to migrate. Maybe a special message?
+                sendMigrationMessage(sender, timer, playerAccountsProcessed, bankAccountsProcessed, migratedCurrencies, nonMigratedCurrencies);
+                return;
+            }
+
             // Initialize phaser with a single party which will be our async task awaiting migration completion.
             Phaser playerMigration = new Phaser(1);
             migratePlayerAccounts(playerMigration, finalFrom, finalTo, migratedCurrencies, playerAccountsProcessed, debugEnabled);
             // Block until player migration is complete.
             playerMigration.arriveAndAwaitAdvance();
 
-            new MultiMessage(main.messagesCfg.getConfig().getStringList("commands.treasury.subcommands.migrate.finished-migration"), Arrays.asList(
-                    new MultiMessage.Placeholder("prefix", main.messagesCfg.getConfig().getString("common.prefix"), true),
-                    new MultiMessage.Placeholder("time", timer.getTimer() + "", false),
-                    new MultiMessage.Placeholder("player-accounts", playerAccountsProcessed.toString(), false),
-                    new MultiMessage.Placeholder("bank-accounts", bankAccountsProcessed.toString(), false),
-                    new MultiMessage.Placeholder("migrated-currencies", Utils.formatListMessage(main, migratedCurrencies.keySet().stream().map(Currency::getCurrencyName).collect(Collectors.toList())), false),
-                    new MultiMessage.Placeholder("non-migrated-currencies", Utils.formatListMessage(main, nonMigratedCurrencies), false)
-            )).send(sender);
-        });
+            sendMigrationMessage(sender, timer, playerAccountsProcessed, bankAccountsProcessed, migratedCurrencies, nonMigratedCurrencies);
+        });
+    }
+
+    private void sendMigrationMessage(
+            @NotNull CommandSender sender,
+            @NotNull QuickTimer timer,
+            @NotNull AtomicInteger playerAccountsProcessed,
+            @NotNull AtomicInteger bankAccountsProcessed,
+            @NotNull Map<Currency, Currency> migratedCurrencies,
+            @NotNull Collection<String> nonMigratedCurrencies) {
+        new MultiMessage(main.messagesCfg.getConfig().getStringList("commands.treasury.subcommands.migrate.finished-migration"), Arrays.asList(
+                new MultiMessage.Placeholder("prefix", main.messagesCfg.getConfig().getString("common.prefix"), true),
+                new MultiMessage.Placeholder("time", timer.getTimer() + "", false),
+                new MultiMessage.Placeholder("player-accounts", playerAccountsProcessed.toString(), false),
+                new MultiMessage.Placeholder("bank-accounts", bankAccountsProcessed.toString(), false),
+                new MultiMessage.Placeholder("migrated-currencies", Utils.formatListMessage(main, migratedCurrencies.keySet().stream().map(Currency::getCurrencyName).collect(Collectors.toList())), false),
+                new MultiMessage.Placeholder("non-migrated-currencies", Utils.formatListMessage(main, nonMigratedCurrencies), false)
+        )).send(sender);
+    }
+
+    private void establishCurrencies(
+            @NotNull Map<Currency, Currency> migratedCurrencies,
+            @NotNull Collection<String> nonMigratedCurrencies,
+            @NotNull EconomyProvider from,
+            @NotNull EconomyProvider to,
+            boolean debugEnabled) {
+        CompletableFuture<Collection<UUID>> fromCurrencyIdsFuture = new CompletableFuture<>();
+
+        from.requestCurrencyIds(new FutureSubscriber<>(fromCurrencyIdsFuture));
+
+        // Initialize with 2 parties - ourselves and the currency IDs request.
+        Phaser phaser = new Phaser(2);
+        fromCurrencyIdsFuture.thenAccept(fromCurrencyIds -> {
+            for (UUID fromCurrencyId : fromCurrencyIds) {
+
+                // Fetch from currency.
+                CompletableFuture<Currency> fromCurrencyFuture = new CompletableFuture<>();
+                phaser.register();
+                from.requestCurrency(fromCurrencyId, new FutureSubscriber<>(fromCurrencyFuture));
+                fromCurrencyFuture.whenComplete(((currency, throwable) -> {
+                    if (throwable != null && debugEnabled) {
+                        main.debugHandler.log(DebugCategory.MIGRATE_SUBCOMMAND, "Unable to locate reported currency with ID '&b" + fromCurrencyId + "&7'.");
+                    }
+                    phaser.arriveAndDeregister();
+                }));
+
+                fromCurrencyFuture.thenAccept(fromCurrency -> {
+
+                    // Fetch to currency.
+                    CompletableFuture<Currency> toCurrencyFuture = new CompletableFuture<>();
+                    phaser.register();
+                    to.requestCurrency(fromCurrencyId, new FutureSubscriber<>(toCurrencyFuture));
+                    toCurrencyFuture.whenComplete(((toCurrency, throwable) -> {
+
+                        if (toCurrency == null) {
+                            // Currency not found.
+                            nonMigratedCurrencies.add(fromCurrency.getCurrencyName());
+                            if (debugEnabled) {
+                                main.debugHandler.log(DebugCategory.MIGRATE_SUBCOMMAND, "Currency of ID '&b" + fromCurrency.getCurrencyName() + "&7' will not be migrated.");
+                            }
+                        } else {
+                            // Currency located, map.
+                            migratedCurrencies.put(fromCurrency, toCurrency);
+                            if (debugEnabled) {
+                                main.debugHandler.log(DebugCategory.MIGRATE_SUBCOMMAND, "Currency of ID '&b" + fromCurrency.getCurrencyName() + "&7' will be migrated.");
+                            }
+                        }
+
+                        phaser.arriveAndDeregister();
+                    }));
+                });
+            }
+            phaser.arriveAndDeregister();
+        });
+
+        // Block until currency assembly is complete.
+        phaser.arriveAndAwaitAdvance();
     }
 
     private void migratePlayerAccounts(
@@ -287,7 +296,6 @@
             main.debugHandler.log(DebugCategory.MIGRATE_SUBCOMMAND, "Migrating player account of UUID '&b" + uuid + "&7'.");
         }
 
-<<<<<<< HEAD
         CompletableFuture<PlayerAccount> fromAccountFuture = new CompletableFuture<>();
 
         from.requestPlayerAccount(uuid, new PlayerSubscriber<PlayerAccount>(phaser, uuid, fromAccountFuture, debugEnabled) {
@@ -423,18 +431,24 @@
             }
             accountFuture.completeExceptionally(exception);
         }
-=======
-        new MultiMessage(main.messagesCfg.getConfig().getStringList("commands.treasury.subcommands.migrate.finished-migration"), Arrays.asList(
-                new MultiMessage.Placeholder("prefix", main.messagesCfg.getConfig().getString("common.prefix"), true),
-                new MultiMessage.Placeholder("time", timer.getTimer() + "", false),
-                new MultiMessage.Placeholder("player-accounts", playerAccountsProcessed + "", false),
-                new MultiMessage.Placeholder("bank-accounts", bankAccountsProcessed + "", false),
-                new MultiMessage.Placeholder("migrated-currencies", Utils.formatListMessage(main, new ArrayList<>(migratedCurrencies.keySet())), false),
-                new MultiMessage.Placeholder("non-migrated-currencies", Utils.formatListMessage(main, new ArrayList<>(nonMigratedCurrencies)), false)
-        ));
-
-         */
->>>>>>> aabf8ea2
+    }
+
+    private static class FutureSubscriber<T> implements EconomySubscriber<T> {
+        private final CompletableFuture<T> future;
+
+        private FutureSubscriber(CompletableFuture<T> future) {
+            this.future = future;
+        }
+
+        @Override
+        public void succeed(@NotNull T t) {
+            future.complete(t);
+        }
+
+        @Override
+        public void fail(@NotNull EconomyException exception) {
+            future.completeExceptionally(exception);
+        }
     }
 
 }