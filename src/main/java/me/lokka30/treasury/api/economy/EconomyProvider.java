--- conflicted
+++ resolved
@@ -12,16 +12,18 @@
 
 package me.lokka30.treasury.api.economy;
 
+import java.util.concurrent.CompletableFuture;
+import java.util.concurrent.ExecutionException;
 import me.lokka30.treasury.api.economy.account.BankAccount;
 import me.lokka30.treasury.api.economy.account.PlayerAccount;
 import me.lokka30.treasury.api.economy.currency.Currency;
 import me.lokka30.treasury.api.economy.misc.EconomyAPIVersion;
+import me.lokka30.treasury.api.economy.response.EconomyException;
 import me.lokka30.treasury.api.economy.response.EconomySubscriber;
 import org.bukkit.plugin.Plugin;
 import org.jetbrains.annotations.NotNull;
 
 import java.util.Collection;
-import java.util.Objects;
 import java.util.UUID;
 
 /**
@@ -84,12 +86,7 @@
 
     void hasPlayerAccount(@NotNull UUID accountId, @NotNull EconomySubscriber<Boolean> subscription);
 
-<<<<<<< HEAD
     void requestPlayerAccount(@NotNull UUID accountId, @NotNull EconomySubscriber<PlayerAccount> subscription);
-=======
-    @NotNull
-    CompletableFuture<EconomyResponse<PlayerAccount>>  getPlayerAccount(@NotNull UUID accountId);
->>>>>>> aabf8ea2
 
     void createPlayerAccount(@NotNull UUID accountId, @NotNull EconomySubscriber<PlayerAccount> subscription);
 
@@ -97,37 +94,39 @@
 
     void hasBankAccount(@NotNull UUID accountId, @NotNull EconomySubscriber<Boolean> subscription);
 
-<<<<<<< HEAD
     void requestBankAccount(@NotNull UUID accountId, @NotNull EconomySubscriber<BankAccount> subscription);
-=======
-    @NotNull
-    CompletableFuture<EconomyResponse<BankAccount>> getBankAccount(@NotNull UUID accountId);
->>>>>>> aabf8ea2
 
     void createBankAccount(@NotNull UUID accountId, @NotNull EconomySubscriber<BankAccount> subscription);
 
-<<<<<<< HEAD
     void requestBankAccountIds(@NotNull EconomySubscriber<Collection<UUID>> subscription);
-=======
-    @NotNull
-    CompletableFuture<EconomyResponse<Collection<? extends UUID>>> getBankAccountIds();
->>>>>>> aabf8ea2
 
-    @NotNull
-    Collection<UUID> getCurrencyIds();
+    void requestCurrencyIds(@NotNull EconomySubscriber<Collection<UUID>> subscription);
 
-    @NotNull
-    Collection<String> getCurrencyNames();
+    void requestCurrencyNames(@NotNull EconomySubscriber<Collection<String>> subscription);
 
-    @NotNull
-    EconomyResponse<Currency> getCurrency(UUID currencyId);
+    void requestCurrency(UUID currencyId, @NotNull EconomySubscriber<Currency> subscription);
 
-    @NotNull
-    EconomyResponse<Currency> getCurrency(String currencyName);
+    void requestCurrency(String currencyName, @NotNull EconomySubscriber<Currency> subscription);
 
     @NotNull
     default Currency getPrimaryCurrency() {
-        return Objects.requireNonNull(getCurrency(getPrimaryCurrencyId()).getValue());
+        CompletableFuture<Currency> currencyFuture = new CompletableFuture<>();
+        requestCurrency(getPrimaryCurrencyId(), new EconomySubscriber<Currency>() {
+            @Override
+            public void succeed(@NotNull Currency value) {
+                currencyFuture.complete(value);
+            }
+
+            @Override
+            public void fail(@NotNull EconomyException exception) {
+                currencyFuture.completeExceptionally(exception);
+            }
+        });
+        try {
+            return currencyFuture.get();
+        } catch (InterruptedException | ExecutionException e) {
+            throw new IllegalStateException("Unable to obtain primary currency", e);
+        }
     }
 
     @NotNull
