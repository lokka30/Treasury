--- conflicted
+++ resolved
@@ -1,19 +1,15 @@
+/*
+ * This file is/was part of Treasury. To read more information about Treasury such as its licensing, see <https://github.com/lokka30/Treasury>.
+ */
+
 package me.lokka30.treasury.api.economy.currency;
 
-<<<<<<< HEAD
-=======
 import java.util.Locale;
 import java.util.UUID;
->>>>>>> 148213ec
 import me.lokka30.treasury.api.economy.response.EconomySubscriber;
 import org.jetbrains.annotations.NotNull;
 import org.jetbrains.annotations.Nullable;
-import java.util.Locale;
-import java.util.Optional;
-import java.util.UUID;
 
-<<<<<<< HEAD
-=======
 /**
  * One of Treasury's core features is multi-currency support.
  * This allows economy providers and plugins to use different
@@ -24,7 +20,6 @@
  * @author creatorfromhell
  * @since {@link me.lokka30.treasury.api.economy.misc.EconomyAPIVersion#v1_0 v1.0}
  */
->>>>>>> 148213ec
 public interface Currency {
 
     /**
@@ -44,67 +39,6 @@
      * @since {@link me.lokka30.treasury.api.economy.misc.EconomyAPIVersion#v1_0 v1.0}
      */
     String getSymbol();
-<<<<<<< HEAD
-
-    /**
-     * Get's the currency's decimal character to be used for formatting purposes.
-     *
-     * @return The currency's decimal character.
-     * @author creatorfromhell
-     * @since {@link me.lokka30.treasury.api.economy.misc.EconomyAPIVersion#v1_0 v1.0}
-     */
-    char getDecimal();
-
-    /**
-     * Gets the currency's user-friendly display name.
-     *
-     * @return The currency's user-friendly display name.
-     * @author creatorfromhell
-     * @since {@link me.lokka30.treasury.api.economy.misc.EconomyAPIVersion#v1_0 v1.0}
-     */
-    String getDisplayName();
-
-    /**
-     * Gets the plural form of the currency's user-friendly display name.
-     *
-     * @return The plural form of the currency's user-friendly display name.
-     * @author creatorfromhell
-     * @since {@link me.lokka30.treasury.api.economy.misc.EconomyAPIVersion#v1_0 v1.0}
-     */
-    String getDisplayNamePlural();
-
-    /**
-     * Gets the currency's default number of decimal digits when formatting this currency.
-     *
-     * @return The currency's default number of decimal digits when formatting this currency.
-     * @author creatorfromhell
-     * @since {@link me.lokka30.treasury.api.economy.misc.EconomyAPIVersion#v1_0 v1.0}
-     */
-    int getPrecision();
-
-    /**
-     * Checks if this currency is the default currency to use in a global context.
-     *
-     * @return True if this currency is the default currency. This method should use a global
-     * context if multi-world support is not present, otherwise it should use the default world
-     * for this check.
-     * @author creatorfromhell
-     * @since {@link me.lokka30.treasury.api.economy.misc.EconomyAPIVersion#v1_0 v1.0}
-     */
-    boolean isDefault();
-
-    /**
-     * Checks if this currency is the default currency in a specific world.
-     *
-     * @param world The name of the world to use for the check.
-     * @return True if this currency is the default currency for the specified world. This
-     * method should default to a global context if multi-world support is not present. If the world
-     * does not exist, this should default to the default world.
-     * @author creatorfromhell
-     * @since {@link me.lokka30.treasury.api.economy.misc.EconomyAPIVersion#v1_0 v1.0}
-     */
-    boolean isDefault(@NotNull String world);
-=======
 
     /**
      * Get's the currency's decimal character to be used for formatting purposes.
@@ -152,19 +86,13 @@
      * @since {@link me.lokka30.treasury.api.economy.misc.EconomyAPIVersion#v1_0 v1.0}
      */
     boolean isDefault();
->>>>>>> 148213ec
 
     /**
      * Used to convert this {@link Currency} to another based on a specified amount of the other
      * currency.
      *
-<<<<<<< HEAD
-     * @param currency The currency we are converting to.
-     * @param amount The amount to be converted to the specified {@link Currency}
-=======
      * @param currency     The currency we are converting to.
      * @param amount       The amount to be converted to the specified {@link Currency}
->>>>>>> 148213ec
      * @param subscription The {@link EconomySubscriber} accepting the resulting {@link Double} that
      *                     represents the converted amount of the specified {@link Currency}.
      * @author creatorfromhell
@@ -175,11 +103,7 @@
     /**
      * Used to get the double representation of an amount represented by a formatted string.
      *
-<<<<<<< HEAD
-     * @param formatted The formatted string to be converted to double form.
-=======
      * @param formatted    The formatted string to be converted to double form.
->>>>>>> 148213ec
      * @param subscription The {@link EconomySubscriber} accepting the resulting {@link Double} that
      *                     represents the deformatted amount of the formatted String.
      * @author creatorfromhell
@@ -208,8 +132,6 @@
      * @since {@link me.lokka30.treasury.api.economy.misc.EconomyAPIVersion#v1_0 v1.0}
      */
     String format(double amount, @Nullable Locale locale);
-<<<<<<< HEAD
-=======
 
     /**
      * Used to translate an amount to a user readable format with the specified amount of decimal places.
@@ -223,18 +145,5 @@
      * @since {@link me.lokka30.treasury.api.economy.misc.EconomyAPIVersion#v1_0 v1.0}
      */
     String format(double amount, @Nullable Locale locale, int precision);
->>>>>>> 148213ec
 
-    /**
-     * Used to translate an amount to a user readable format with the specified amount of decimal places.
-     *
-     * @param amount The amount to format.
-     * @param locale The locale to use for formatting the balance. This value may be null if the
-     *      *               provider should provide the default Locale.
-     * @param precision The amount of decimal digits to use when formatting.
-     * @return The formatted text.
-     * @author creatorfromhell
-     * @since {@link me.lokka30.treasury.api.economy.misc.EconomyAPIVersion#v1_0 v1.0}
-     */
-    String format(double amount, @Nullable Locale locale, int precision);
 }