--- conflicted
+++ resolved
@@ -60,12 +60,7 @@
      *
      * @author lokka30, NoahvdAa
      * @return whether the economy calls Treasury's transaction events
-<<<<<<< HEAD
-     * @since {@link me.lokka30.treasury.api.economy.misc.EconomyAPIVersion#v1_0 v1.0}
-=======
-     * @see me.lokka30.treasury.api.economy.event
-     * @since v1.0.0
->>>>>>> 52ff1d59
+     * @since {@link me.lokka30.treasury.api.economy.misc.EconomyAPIVersion#v1_0 v1.0}
      */
     default boolean hasTransactionEventSupport() { return false; }
 
