/*
 * This file is/was part of Treasury. To read more information about Treasury such as its licensing, see <https://github.com/lokka30/Treasury>.
 */

package me.lokka30.treasury.api.economy.transaction;

import me.lokka30.treasury.api.economy.misc.AmountUtils;
import org.jetbrains.annotations.NotNull;

<<<<<<< HEAD
/**
 * Represents a transaction. A transaction is a move on a specific entity's balance, whether it is
 * a {@link TransactionType#DEPOSIT} or {@link TransactionType#WITHDRAWAL}.
 *
 * @author lokka30
 * @since {@link me.lokka30.treasury.api.economy.misc.EconomyAPIVersion#v1_0 v1.0}
 */
@SuppressWarnings("unused")
=======
>>>>>>> 52ff1d59
public class Transaction {

    private final double newBalance;
    private final double transactionAmount;
    @NotNull private final TransactionType transactionType;

    /**
     * Creates a new transaction object.
     *
     * @param newBalance the new balance to set
     * @param transactionAmount the amount which to deposit/withdraw
     * @param transactionType the transaction type
     * @since {@link me.lokka30.treasury.api.economy.misc.EconomyAPIVersion#v1_0 v1.0}
     */
    public Transaction(final double newBalance, final double transactionAmount, @NotNull final TransactionType transactionType) {
        this.newBalance = AmountUtils.ensureAtLeastZero(newBalance);
        this.transactionAmount = AmountUtils.ensureAtLeastZero(newBalance);
        this.transactionType = transactionType;
    }

    /**
     * Get the new balance.
     *
     * @return new balance
     * @since {@link me.lokka30.treasury.api.economy.misc.EconomyAPIVersion#v1_0 v1.0}
     */
    public double getNewBalance() { return newBalance; }

    /**
     * Get the previous balance.
     *
     * @return previous balance
     * @since {@link me.lokka30.treasury.api.economy.misc.EconomyAPIVersion#v1_0 v1.0}
     */
    public double getPreviousBalance() {
        switch(transactionType) {
            case DEPOSIT:
                return newBalance - transactionAmount;
            case WITHDRAWAL:
                return newBalance + transactionAmount;
            default:
                throw new IllegalStateException("Unexpected state " + transactionType);
        }
    }

    /**
     * Get the transaction amount.
     *
     * @return transaction amount
     * @since {@link me.lokka30.treasury.api.economy.misc.EconomyAPIVersion#v1_0 v1.0}
     */
    public double getTransactionAmount() {
        return transactionAmount;
    }

    /**
     * Returns the transaction type.
     *
     * @return transaction type
     * @since {@link me.lokka30.treasury.api.economy.misc.EconomyAPIVersion#v1_0 v1.0}
     */
    @NotNull
    public TransactionType getTransactionType() {
        return transactionType;
    }

}<|MERGE_RESOLUTION|>--- conflicted
+++ resolved
@@ -7,7 +7,6 @@
 import me.lokka30.treasury.api.economy.misc.AmountUtils;
 import org.jetbrains.annotations.NotNull;
 
-<<<<<<< HEAD
 /**
  * Represents a transaction. A transaction is a move on a specific entity's balance, whether it is
  * a {@link TransactionType#DEPOSIT} or {@link TransactionType#WITHDRAWAL}.
@@ -15,9 +14,6 @@
  * @author lokka30
  * @since {@link me.lokka30.treasury.api.economy.misc.EconomyAPIVersion#v1_0 v1.0}
  */
-@SuppressWarnings("unused")
-=======
->>>>>>> 52ff1d59
 public class Transaction {
 
     private final double newBalance;
