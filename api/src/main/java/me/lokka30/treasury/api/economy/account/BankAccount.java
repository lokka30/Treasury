--- conflicted
+++ resolved
@@ -20,10 +20,7 @@
  * @see Account
  * @since v1.0.0
  */
-<<<<<<< HEAD
-=======
 @SuppressWarnings({ "unused" })
->>>>>>> 754f305a
 public interface BankAccount extends Account {
 
     /**
